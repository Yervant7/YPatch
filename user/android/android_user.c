--- conflicted
+++ resolved
@@ -210,7 +210,6 @@
     sc_su(key, &profile);
 
     log_kernel("%d starting android user early-init\n", getpid());
-<<<<<<< HEAD
 
     save_dmegs(EARLY_INIT_LOG_0);
 
@@ -219,16 +218,6 @@
     save_dmegs(EARLY_INIT_LOG_1);
 }
 
-=======
-
-    save_dmegs(EARLY_INIT_LOG_0);
-
-    // todo:
-
-    save_dmegs(EARLY_INIT_LOG_1);
-}
-
->>>>>>> df23c454
 static void post_fs_data_init()
 {
     struct su_profile profile = { .uid = getuid() };
@@ -238,35 +227,11 @@
     readlink("/proc/self/exe", current_exe, sizeof(current_exe) - 1);
 
     log_kernel("%d starting android user post-fs-data-init, exec: %s\n", getpid(), current_exe);
-<<<<<<< HEAD
-
-    if (!strcmp(current_exe, KPATCH_DEV_PATH)) {
-        char *const args[] = { "/system/bin/mv", current_exe, KPATCH_DATA_PATH, NULL };
-        fork_for_result(args[0], args);
-        return;
-    }
-
-    if (access(APATCH_FLODER, F_OK)) mkdir(APATCH_FLODER, 0700);
-    if (access(APATCH_LOG_FLODER, F_OK)) mkdir(APATCH_LOG_FLODER, 0700);
-
-    save_dmegs(post_fs_data_log_0);
-
-    char *log_args[] = { "/system/bin/mv", EARLY_INIT_LOG_0, APATCH_LOG_FLODER, NULL };
-    fork_for_result(log_args[0], log_args);
-
-    log_args[1] = EARLY_INIT_LOG_1;
-    fork_for_result(log_args[0], log_args);
-
-    if (!access(skip_sepolicy_path, F_OK)) {
-        char *argv[] = { magiskpolicy_path, "--magisk", "--live", NULL };
-        fork_for_result(magiskpolicy_path, argv);
-=======
 
     if (!strcmp(current_exe, KPATCH_DEV_PATH)) {
         char *const args[] = { "/system/bin/cp", "-f", current_exe, KPATCH_DATA_PATH, NULL };
         fork_for_result(args[0], args);
         return;
->>>>>>> df23c454
     }
 
     if (access(APATCH_FLODER, F_OK)) mkdir(APATCH_FLODER, 0700);
