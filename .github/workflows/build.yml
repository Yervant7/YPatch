--- conflicted
+++ resolved
@@ -1,16 +1,8 @@
 name: Build CI
 
 on:
-<<<<<<< HEAD
   workflow_call:
   workflow_dispatch:
-=======
-  workflow_dispatch:
-    inputs:
-      releaseBody:
-        description: "Release Body"
-        default: "..."
->>>>>>> be04c66b
 
 jobs:
   Build-kpimg:
@@ -299,10 +291,6 @@
             kptools-msys2-win.7z
           allowUpdates: true
           replacesArtifacts: true
-<<<<<<< HEAD
-=======
-          omitBodyDuringUpdate: true
->>>>>>> be04c66b
 
   Build-kptools-windows-llvm:
     runs-on: ubuntu-latest
